--- conflicted
+++ resolved
@@ -399,17 +399,14 @@
 tmp/
 .vault_pass
 vault.yml
-<<<<<<< HEAD
-ai_docs
+# ai_docs
 .ansible
 ansible_collections/
 
 # Module development workflow documentation
 MODULE_DEVELOPMENT_WORKFLOW.md
-=======
-# ai_docs
-.ansible
+
+# IDE and AI tools
 .claude/
 .vscode/
-.claude/settings.local.json
->>>>>>> 0d2a1dd7
+.claude/settings.local.json