# CLAUDE.md

This file provides guidance to Claude Code (claude.ai/code) when working with code in this repository.

## Collection Overview

The `cdot65.scm` collection provides Ansible modules to automate operations with Palo Alto Networks' Strata Cloud Manager (SCM) platform. It enables infrastructure-as-code practices for managing SCM resources like folders, snippets, labels, and security objects through Ansible playbooks.

## Development Environment

This collection is built using [poetry](https://python-poetry.org/) for dependency management and build tooling. All commands should be run through poetry to ensure consistent environments.

**SDK Source Code Location:**
- The pan-scm-sdk source code (for all core client, model, and service logic) is located at:
  ```
  ../pan-scm-sdk/scm
  ```
  Use this path to inspect, extend, or debug the SDK directly from the collection.

```bash
# Initial setup
poetry install

# Run a specific command
poetry run <command>

# Setup development environment with all dependencies
make dev-setup
```

## Common Commands

### Build and Install

```bash
# Build the collection
poetry run ansible-galaxy collection build --force
# OR use make
make build

# Install the collection locally
poetry run ansible-galaxy collection install cdot65-scm-*.tar.gz -f
# OR use make
make install

# Build and install in one step
make all

# Clean up (remove built tarballs and installed collections)
make clean
```

### Testing

```bash
# Run all tests
make test

# Run only sanity tests
make sanity
# OR
poetry run tox -e sanity

# Run only unit tests
make unit-test
# OR
poetry run tox -e py312-ansible2.14

# Run integration tests
make integration-test
# OR
poetry run tox -e integration

# Run a specific unit test (note: unit tests for module_utils need to be reimplemented)
cd ~/.ansible/collections/ansible_collections/cdot65/scm/ && \
poetry run ansible-test units --docker default tests/unit/YOUR_TEST_PATH.py
```

### Linting and Formatting

```bash
# Run all linting and formatting checks
make lint-all

# Run only ansible-lint
make lint

# Format code with black and isort
make format

# Fix linting issues with ruff, black, and isort
make lint-fix

# Run pre-commit hooks on all files
pre-commit run --all-files
```

### Running Example Playbooks

```bash
# Run an example playbook
poetry run ansible-playbook examples/folder.yml
```

## Authentication

The collection supports OAuth2 authentication with SCM. Credentials must be stored in an Ansible Vault-encrypted file (never in plain text or committed to source control).

Example `vault.yml` structure:
```yaml
scm_client_id: "your-client-id"
scm_client_secret: "your-client-secret"
scm_tsg_id: "your-tsg-id"
```

Authentication is managed via the `cdot65.scm.auth` role which sets up the token for use by other modules.

## Module Architecture

This collection follows a consistent pattern for all resource types:
- Each resource has a standard module for CRUD operations (e.g., `folder.py`) supporting `state: present` (Create/Update) and `state: absent` (Delete)
- Each resource has a corresponding information module for retrieval (e.g., `folder_info.py`)
- Shared functionality is in `plugins/module_utils/`
- The `client.py` module handles authentication and API interactions using OAuth2
- All modules must be idempotent and support check mode

When developing new modules, use the existing `folder` and `folder_info` modules as a template for structure and best practices. Always use direct SDK imports and OAuth2 authentication via access token.

## Module Design Patterns

- Each module in `plugins/modules/` must:
  - Use a comprehensive DOCUMENTATION string (YAML format) with options, notes, and examples
  - Map parameters directly to SCM resource attributes using `snake_case`
  - Clearly distinguish identifier/lookup parameters (e.g., `name`, `id`, `folder`, `snippet`)
  - Return standard Ansible results: `changed`, `failed`, `msg`, and resource dicts
  - `_info` modules must return results under a consistent key (e.g., `resources`)
  - Handle all SDK and API errors with informative, actionable error messages (use `module.fail_json`)
  - Enforce idempotency and check mode support
  - Validate mutually exclusive and required argument groups
  - Use direct SDK imports and OAuth2 authentication via access token
  - Integrate with `ScmClient` for all resource operations
  - Document all mutually exclusive and required argument groups in the docstring

## Resource Modules Status

### Completed Modules
- Folder management (`folder`, `folder_info`) - Complete ✅
- Label management (`label`, `label_info`) - Complete ✅
- Snippet management (`snippet`, `snippet_info`) - Complete ✅
- Device Info (`device_info`) - Complete ✅
- Variable management (`variable`, `variable_info`) - Complete ✅
- Address Objects (`address`, `address_info`) - Complete ✅
- Address Groups (`address_group`, `address_group_info`) - Complete ✅
<<<<<<< HEAD
- Application Objects (`application`, `application_info`) - Complete ✅
- Application Groups (`application_group`, `application_group_info`) - Complete ✅

### Planned Modules (See DEVELOPMENT_TODO.md)
- Service Objects (`service`, `service_info`) - Priority 1
- Service Groups (`service_group`, `service_group_info`) - Priority 1
- Tags (`tag`, `tag_info`) - Priority 1
- Application Filters (`application_filter`, `application_filter_info`) - Priority 2
- Dynamic User Groups (`dynamic_user_group`, `dynamic_user_group_info`) - Priority 3
- And 12+ additional resources (see DEVELOPMENT_TODO.md for complete list)
=======
- Application (`application`, `application_info`) - Complete ✅
- Application Groups (`application_group`, `application_group_info`) - Complete ✅
- Application Filters (`application_filter`, `application_filter_info`) - Complete ✅
- Dynamic User Groups (`dynamic_user_group`, `dynamic_user_group_info`) - Complete ✅
- External Dynamic Lists (`external_dynamic_list`, `external_dynamic_list_info`) - Complete ✅
- Host Information Profiles (`hip_object`, `hip_object_info`) - Complete ✅
- HIP Profiles (`hip_profile`, `hip_profile_info`) - Complete ✅
- HTTP Server Profiles (`http_server_profile`, `http_server_profile_info`) - Complete ✅
- Service Objects (`service_object`, `service_object_info`) - Planned
- Service Groups (`service_group`, `service_group_info`) - Planned
>>>>>>> 0d2a1dd7

## Code Style and Quality Standards

- Follow Python best practices (PEP 8) and project linting/formatting rules (see `pyproject.toml`)
- All SDK model and service files must strictly follow:
  - [WINDSURF_RULES.md](WINDSURF_RULES.md) (see SDK and module standards)
  - [COLLECTION_STYLING_GUIDE.md](COLLECTION_STYLING_GUIDE.md)
  - [SDK_MODELS_TEMPLATE.py](../pan-scm-sdk/SDK_MODELS_TEMPLATE.py)
  - [SDK_MODELS_STYLING_GUIDE.md](../pan-scm-sdk/SDK_MODELS_STYLING_GUIDE.md)
  - [CLAUDE_MODELS.md](CLAUDE_MODELS.md)
- All code generation, manual coding, and reviews must enforce these conventions for all new and existing models and modules
- Use `ruff`, `ansible-lint`, `black`, and `isort` for code quality (see `Makefile` targets)
- Use Python 3.10+ type hints for all SDK/service/model code; Ansible modules may omit for compatibility
- All public functions and classes must have Google-style docstrings; Ansible modules must have full YAML docstrings with synopsis, parameters, examples, and return values
- Ensure argument spec covers all options, types, required/optional, mutually exclusive, required_one_of, and no_log for secrets
- Use absolute imports within `scm/`; follow Ansible import conventions in modules
- Line length: 128 characters (see `pyproject.toml`)

## Linting Configuration

The project uses multiple linting and formatting tools (configured in `pyproject.toml`):

1. **ruff**: Comprehensive Python linter (run with `make lint` or `poetry run ruff check --fix`)
2. **black**: Code formatting (run with `make format`)
3. **isort**: Import sorting (integrated with black)
4. **ansible-lint**: Checks Ansible-specific best practices (run with `make lint`)
5. **mypy**: Static type checking for Python SDK code (run with `poetry run mypy`)

All linting/formatting is enforced via pre-commit hooks and CI. See `Makefile` for targets.

## Security Best Practices

- Never commit secrets or credentials to source control
- Always use Ansible Vault for secret storage; store API credentials in `vault.yml` (never in `.env`)
- Use `no_log: true` for all sensitive parameters in argument specs
- Authentication must use OAuth2 and be handled securely, following the pattern in `client.py`
- All modules must accept tokens via secure variables and never log secrets
- Review and follow all security recommendations in `WINDSURF_RULES.md`

## SDK Integration

- Use the latest version of the SCM Python SDK (`pan-scm-sdk`) for all API interactions
- All modules must use direct SDK imports and the unified `ScmClient` interface for resource CRUD
- Validate all container arguments (`folder`, `snippet`, `device`) and enforce exclusivity
- Use Pydantic models for payload validation and serialization; use `.model_dump(exclude_unset=True)` for API payloads
- Catch and handle SDK exceptions, mapping them to Ansible module failures
- Abstract repetitive SDK usage in `module_utils` if needed, but keep orchestration logic in modules
- See `WINDSURF_RULES.md` and `COLLECTION_STYLING_GUIDE.md` for canonical integration patterns
- Properly handle API errors and translate them to informative Ansible failure messages<|MERGE_RESOLUTION|>--- conflicted
+++ resolved
@@ -151,19 +151,7 @@
 - Variable management (`variable`, `variable_info`) - Complete ✅
 - Address Objects (`address`, `address_info`) - Complete ✅
 - Address Groups (`address_group`, `address_group_info`) - Complete ✅
-<<<<<<< HEAD
 - Application Objects (`application`, `application_info`) - Complete ✅
-- Application Groups (`application_group`, `application_group_info`) - Complete ✅
-
-### Planned Modules (See DEVELOPMENT_TODO.md)
-- Service Objects (`service`, `service_info`) - Priority 1
-- Service Groups (`service_group`, `service_group_info`) - Priority 1
-- Tags (`tag`, `tag_info`) - Priority 1
-- Application Filters (`application_filter`, `application_filter_info`) - Priority 2
-- Dynamic User Groups (`dynamic_user_group`, `dynamic_user_group_info`) - Priority 3
-- And 12+ additional resources (see DEVELOPMENT_TODO.md for complete list)
-=======
-- Application (`application`, `application_info`) - Complete ✅
 - Application Groups (`application_group`, `application_group_info`) - Complete ✅
 - Application Filters (`application_filter`, `application_filter_info`) - Complete ✅
 - Dynamic User Groups (`dynamic_user_group`, `dynamic_user_group_info`) - Complete ✅
@@ -171,9 +159,12 @@
 - Host Information Profiles (`hip_object`, `hip_object_info`) - Complete ✅
 - HIP Profiles (`hip_profile`, `hip_profile_info`) - Complete ✅
 - HTTP Server Profiles (`http_server_profile`, `http_server_profile_info`) - Complete ✅
-- Service Objects (`service_object`, `service_object_info`) - Planned
-- Service Groups (`service_group`, `service_group_info`) - Planned
->>>>>>> 0d2a1dd7
+
+### Planned Modules (See DEVELOPMENT_TODO.md)
+- Service Objects (`service`, `service_info`) - Priority 1
+- Service Groups (`service_group`, `service_group_info`) - Priority 1
+- Tags (`tag`, `tag_info`) - Priority 1
+- And additional resources (see DEVELOPMENT_TODO.md for complete list)
 
 ## Code Style and Quality Standards
 
